--- conflicted
+++ resolved
@@ -463,7 +463,6 @@
         self.assertAllClose(op1, op2.reshape((6, 6), order="F"))
 
 
-<<<<<<< HEAD
 class TestRotatingFrameTypeHandling(QiskitDynamicsTestCase):
     def test_state_transformations_no_frame_csr_matrix_type(self):
         """Test frame transformations with no frame."""
@@ -494,7 +493,7 @@
 
         try:
             import qutip
-        except:
+        except: ImportError
             return
         rotating_frame = RotatingFrame(None)
 
@@ -565,14 +564,7 @@
         assert isinstance(out, Array)
 
 
-<<<<<<< HEAD
 class TestRotatingFrameJax(TestRotatingFrame, TestJaxBase):
-=======
-class TestFrameJax(TestRotatingFrame, TestJaxBase):
-=======
-class TestRotatingFrameJax(TestRotatingFrame, TestJaxBase):
->>>>>>> fd939183f9fb20403b945e17214b4e96e7fbad8a
->>>>>>> 0ad25a7f
     """Jax version of TestRotatingFrame tests.
 
     Note: This class has more tests due to inheritance.
