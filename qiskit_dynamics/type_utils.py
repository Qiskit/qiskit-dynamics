--- conflicted
+++ resolved
@@ -27,16 +27,13 @@
 
 from qiskit.quantum_info.operators import Operator
 from qiskit_dynamics import dispatch
-<<<<<<< HEAD
-from qiskit_dynamics.dispatch import Array, requires_backend
+from qiskit_dynamics.array import Array
+from qiskit_dynamics.dispatch import requires_backend
 
 try:
     from jax.experimental import sparse as jsparse
 except ImportError:
     pass
-=======
-from qiskit_dynamics.array import Array
->>>>>>> 765cfbe8
 
 
 class StateTypeConverter:
