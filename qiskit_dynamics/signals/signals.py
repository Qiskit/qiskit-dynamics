--- conflicted
+++ resolved
@@ -304,14 +304,6 @@
         self._dt = dt
 
         samples = Array(samples)
-<<<<<<< HEAD
-        # Shouldn't it be bad to force np.array here? I guess not?
-
-      
-        zero_pad = np.zeros_like(Array(samples[0])).data
-        # zero_pad = np.expand_dims(np.zeros_like(Array(samples[0])), 0)
-
-=======
 
         if len(samples) == 0:
             zero_pad = np.array([0])
@@ -327,7 +319,6 @@
         #     self._padded_samples = np.concatenate([zeros, Array(samples), zeros], axis=None)
         # else:
             # raise QiskitError("Too many dimensinos of samples")
->>>>>>> 3c8b323e
 
         samples = Array(samples)
         self._start_time = start_time
@@ -336,23 +327,6 @@
         if samples.backend == "jax":
 
             def envelope(t):
-<<<<<<< HEAD
-                
-                def out_fun(t):
-                    idx = jnp.array((t - start_time) // self._dt, dtype=int)
-                    return self._samples[idx]
-                return lax.cond(
-                    (t < start_time) | (t >= start_time + (dt * len(self._samples))),
-                    lambda _: zero_pad,
-                    out_fun,
-                    operand=t,
-                )
-
-            if str(self._samples[0].shape)[-2] == ',':
-                envelope = jnp.vectorize(envelope, signature=f'()->{str(samples[0].shape)[:-2] + ")"}')
-            else:
-                envelope = jnp.vectorize(envelope, signature=f'()->{str(samples[0].shape)}')
-=======
                 t = Array(t).data
                 idx = jnp.clip(
                     jnp.array((t - self._start_time) // self._dt, dtype=int),
@@ -360,23 +334,10 @@
                     len(self.samples),
                 )
                 return self._padded_samples[idx]
->>>>>>> 3c8b323e
 
         else:
 
             def envelope(t):
-<<<<<<< HEAD
-                if t < self._start_time or t >= (start_time + (self._dt * len(self._samples))):
-                    return zero_pad
-                else:
-                    idx = np.array((t - self._start_time) // self._dt, dtype=int)
-                    return self._samples[idx]
-
-            if str(self._samples[0].shape)[-2] == ',':
-                envelope = np.vectorize(envelope, signature=f'()->{str(self._samples[0].shape)[:-2] + ")"}')
-            else:
-                envelope = np.vectorize(envelope, signature=f'()->{str(self._samples[0].shape)}')
-=======
                 t = Array(t).data
                 idx = np.clip(
                     np.array((t - self._start_time) // self._dt, dtype=int),
@@ -385,7 +346,10 @@
                 )
                 return self._padded_samples[idx]
 
->>>>>>> 3c8b323e
+            if str(self._samples[0].shape)[-2] == ',':
+                envelope = np.vectorize(envelope, signature=f'()->{str(self._samples[0].shape)[:-2] + ")"}')
+            else:
+                envelope = np.vectorize(envelope, signature=f'()->{str(self._samples[0].shape)}')
         Signal.__init__(self, envelope=envelope, carrier_freq=carrier_freq, phase=phase, name=name)
 
     @classmethod
